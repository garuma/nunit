// ***********************************************************************
// Copyright (c) 2008-2015 Charlie Poole, Rob Prouse
//
// Permission is hereby granted, free of charge, to any person obtaining
// a copy of this software and associated documentation files (the
// "Software"), to deal in the Software without restriction, including
// without limitation the rights to use, copy, modify, merge, publish,
// distribute, sublicense, and/or sell copies of the Software, and to
// permit persons to whom the Software is furnished to do so, subject to
// the following conditions:
//
// The above copyright notice and this permission notice shall be
// included in all copies or substantial portions of the Software.
//
// THE SOFTWARE IS PROVIDED "AS IS", WITHOUT WARRANTY OF ANY KIND,
// EXPRESS OR IMPLIED, INCLUDING BUT NOT LIMITED TO THE WARRANTIES OF
// MERCHANTABILITY, FITNESS FOR A PARTICULAR PURPOSE AND
// NONINFRINGEMENT. IN NO EVENT SHALL THE AUTHORS OR COPYRIGHT HOLDERS BE
// LIABLE FOR ANY CLAIM, DAMAGES OR OTHER LIABILITY, WHETHER IN AN ACTION
// OF CONTRACT, TORT OR OTHERWISE, ARISING FROM, OUT OF OR IN CONNECTION
// WITH THE SOFTWARE OR THE USE OR OTHER DEALINGS IN THE SOFTWARE.
// ***********************************************************************

using System;
using System.Collections;
using System.Collections.Generic;
using System.Linq;
using System.Reflection;
using NUnit.Compatibility;
using NUnit.Framework.Interfaces;
using NUnit.Framework.Internal;

namespace NUnit.Framework
{
    /// <summary>
    /// Supplies a set of random values to a single parameter of a parameterized test.
    /// </summary>
    [AttributeUsage(AttributeTargets.Parameter, AllowMultiple = false, Inherited = false)]
    public class RandomAttribute : NUnitAttribute, IParameterDataSource
    {
        private RandomDataSource _source;
        private readonly int _count;

        /// <summary>
        /// If true, no value will be repeated.
        /// </summary>
        public bool Distinct { get; set; }

        #region Constructors

        /// <summary>
        /// Construct a random set of values appropriate for the Type of the
        /// parameter on which the attribute appears, specifying only the count.
        /// </summary>
        /// <param name="count"></param>
        public RandomAttribute(int count)
        {
            _count = count;
        }

        /// <summary>
        /// Construct a set of ints within a specified range
        /// </summary>
        public RandomAttribute(int min, int max, int count)
        {
            _source = new IntDataSource(min, max, count);
        }

        /// <summary>
        /// Construct a set of unsigned ints within a specified range
        /// </summary>
        [CLSCompliant(false)]
        public RandomAttribute(uint min, uint max, int count)
        {
            _source = new UIntDataSource(min, max, count);
        }

        /// <summary>
        /// Construct a set of longs within a specified range
        /// </summary>
        public RandomAttribute(long min, long max, int count)
        {
            _source = new LongDataSource(min, max, count);
        }

        /// <summary>
        /// Construct a set of unsigned longs within a specified range
        /// </summary>
        [CLSCompliant(false)]
        public RandomAttribute(ulong min, ulong max, int count)
        {
            _source = new ULongDataSource(min, max, count);
        }

        /// <summary>
        /// Construct a set of shorts within a specified range
        /// </summary>
        public RandomAttribute(short min, short max, int count)
        {
            _source = new ShortDataSource(min, max, count);
        }

        /// <summary>
        /// Construct a set of unsigned shorts within a specified range
        /// </summary>
        [CLSCompliant(false)]
        public RandomAttribute(ushort min, ushort max, int count)
        {
            _source = new UShortDataSource(min, max, count);
        }

        /// <summary>
        /// Construct a set of doubles within a specified range
        /// </summary>
        public RandomAttribute(double min, double max, int count)
        {
            _source = new DoubleDataSource(min, max, count);
        }

        /// <summary>
        /// Construct a set of floats within a specified range
        /// </summary>
        public RandomAttribute(float min, float max, int count)
        {
            _source = new FloatDataSource(min, max, count);
        }

        /// <summary>
        /// Construct a set of bytes within a specified range
        /// </summary>
        public RandomAttribute(byte min, byte max, int count)
        {
            _source = new ByteDataSource(min, max, count);
        }

        /// <summary>
        /// Construct a set of sbytes within a specified range
        /// </summary>
        [CLSCompliant(false)]
        public RandomAttribute(sbyte min, sbyte max, int count)
        {
            _source = new SByteDataSource(min, max, count);
        }

        #endregion

        #region IParameterDataSource Interface

        /// <summary>
        /// Retrieves a list of arguments which can be passed to the specified parameter.
        /// </summary>
        /// <param name="parameter">The parameter of a parameterized test.</param>
        public IEnumerable GetData(IParameterInfo parameter)
        {
            // Since a separate Randomizer is used for each parameter,
            // we can't fill in the data in the constructor of the
            // attribute. Only now, when GetData is called, do we have
            // sufficient information to create the values in a
            // repeatable manner.

            Type parmType = parameter.ParameterType;

            if (_source == null)
            {
                if (parmType == typeof(int))
                    _source = new IntDataSource(_count);
                else if (parmType == typeof(uint))
                    _source = new UIntDataSource(_count);
                else if (parmType == typeof(long))
                    _source = new LongDataSource(_count);
                else if (parmType == typeof(ulong))
                    _source = new ULongDataSource(_count);
                else if (parmType == typeof(short))
                    _source = new ShortDataSource(_count);
                else if (parmType == typeof(ushort))
                    _source = new UShortDataSource(_count);
                else if (parmType == typeof(double))
                    _source = new DoubleDataSource(_count);
                else if (parmType == typeof(float))
                    _source = new FloatDataSource(_count);
                else if (parmType == typeof(byte))
                    _source = new ByteDataSource(_count);
                else if (parmType == typeof(sbyte))
                    _source = new SByteDataSource(_count);
                else if (parmType == typeof(decimal))
                    _source = new DecimalDataSource(_count);
                else if (parmType.GetTypeInfo().IsEnum)
                    _source = new EnumDataSource(_count);
                else // Default
                    _source = new IntDataSource(_count);
            }
            else if (_source.DataType != parmType && WeConvert(_source.DataType, parmType))
            {
                _source.Distinct = Distinct;
                _source = new RandomDataConverter(_source);
            }

            _source.Distinct = Distinct;

            return _source.GetData(parameter);
        }

        private bool WeConvert(Type sourceType, Type targetType)
        {
            if (targetType == typeof(short) || targetType == typeof(ushort) || targetType == typeof(byte) || targetType == typeof(sbyte))
                return sourceType == typeof(int);

            if (targetType == typeof(decimal))
                return sourceType == typeof(int) || sourceType == typeof(double);

            return false;
        }

        #endregion

        #region Nested DataSource Classes

        #region RandomDataSource

        abstract class RandomDataSource : IParameterDataSource
        {
            public Type DataType { get; protected set; }
            public bool Distinct { get; set; }

            public abstract IEnumerable GetData(IParameterInfo parameter);
        }

        abstract class RandomDataSource<T> : RandomDataSource
        {
            private readonly T _min;
            private readonly T _max;
            private readonly int _count;
            private readonly bool _inRange;

            private readonly List<T> previousValues = new List<T>();

            protected Randomizer Randomizer;

            protected RandomDataSource(int count)
            {
                _count = count;
                _inRange = false;

                DataType = typeof(T);
            }

            protected RandomDataSource(T min, T max, int count)
            {
                _min = min;
                _max = max;
                _count = count;
                _inRange = true;

                DataType = typeof(T);
            }

            public override IEnumerable GetData(IParameterInfo parameter)
            {
                //Guard.ArgumentValid(parameter.ParameterType == typeof(T), "Parameter type must be " + typeof(T).Name, "parameter");

<<<<<<< HEAD
                Randomizer = Randomizer.GetRandomizer(parameter);
=======
                _randomizer = Randomizer.GetRandomizer(parameter.ParameterInfo);
>>>>>>> 854cb163

                Guard.OperationValid(!(Distinct && _inRange && !CanBeDistinct(_min, _max, _count)), $"The range of values is [{_min}, {_max}[ and the random value count is {_count} so the values cannot be distinct.");


                for (int i = 0; i < _count; i++)
                {
                    if (Distinct)
                    {
                        T next;

                        do
                        {
                            next = _inRange
                                ? GetNext(_min, _max)
                                : GetNext();
                        } while (previousValues.Contains(next));

                        previousValues.Add(next);

                        yield return next;
                    }
                    else
                        yield return _inRange
                            ? GetNext(_min, _max)
                            : GetNext();
                }
            }

            protected abstract T GetNext();
            protected abstract T GetNext(T min, T max);
            protected abstract bool CanBeDistinct(T min, T max, int count);
        }

        #endregion

        #region RandomDataConverter

        class RandomDataConverter : RandomDataSource
        {
            readonly IParameterDataSource _source;

            public RandomDataConverter(IParameterDataSource source)
            {
                _source = source;
            }

            public override IEnumerable GetData(IParameterInfo parameter)
            {
                Type parmType = parameter.ParameterType;

                foreach (object obj in _source.GetData(parameter))
                {
                    if (obj is int)
                    {
                        int ival = (int)obj; // unbox first
                        if (parmType == typeof(short))
                            yield return (short)ival;
                        else if (parmType == typeof(ushort))
                            yield return (ushort)ival;
                        else if (parmType == typeof(byte))
                            yield return (byte)ival;
                        else if (parmType == typeof(sbyte))
                            yield return (sbyte)ival;
                        else if (parmType == typeof(decimal))
                            yield return (decimal)ival;
                    }
                    else if (obj is double)
                    {
                        double d = (double)obj; // unbox first
                        if (parmType == typeof(decimal))
                            yield return (decimal)d;
                    }
                }
            }
        }

        #endregion

        #region IntDataSource

        class IntDataSource : RandomDataSource<int>
        {
            public IntDataSource(int count) : base(count) { }

            public IntDataSource(int min, int max, int count) : base(min, max, count) { }

            protected override int GetNext()
            {
                return Randomizer.Next();
            }

            protected override int GetNext(int min, int max)
            {
                return Randomizer.Next(min, max);
            }

            protected override bool CanBeDistinct(int min, int max, int count)
            {
                return count <= max - min;
            }
        }

        #endregion

        #region UIntDataSource

        class UIntDataSource : RandomDataSource<uint>
        {
            public UIntDataSource(int count) : base(count) { }

            public UIntDataSource(uint min, uint max, int count) : base(min, max, count) { }

            protected override uint GetNext()
            {
                return Randomizer.NextUInt();
            }

            protected override uint GetNext(uint min, uint max)
            {
                return Randomizer.NextUInt(min, max);
            }

            protected override bool CanBeDistinct(uint min, uint max, int count)
            {
                return count <= max - min;
            }
        }

        #endregion

        #region LongDataSource

        class LongDataSource : RandomDataSource<long>
        {
            public LongDataSource(int count) : base(count) { }

            public LongDataSource(long min, long max, int count) : base(min, max, count) { }

            protected override long GetNext()
            {
                return Randomizer.NextLong();
            }

            protected override long GetNext(long min, long max)
            {
                return Randomizer.NextLong(min, max);
            }

            protected override bool CanBeDistinct(long min, long max, int count)
            {
                return count <= max - min;
            }
        }

        #endregion

        #region ULongDataSource

        class ULongDataSource : RandomDataSource<ulong>
        {
            public ULongDataSource(int count) : base(count) { }

            public ULongDataSource(ulong min, ulong max, int count) : base(min, max, count) { }

            protected override ulong GetNext()
            {
                return Randomizer.NextULong();
            }

            protected override ulong GetNext(ulong min, ulong max)
            {
                return Randomizer.NextULong(min, max);
            }

            protected override bool CanBeDistinct(ulong min, ulong max, int count)
            {
                return (uint)count <= max - min;
            }
        }

        #endregion

        #region ShortDataSource

        class ShortDataSource : RandomDataSource<short>
        {
            public ShortDataSource(int count) : base(count) { }

            public ShortDataSource(short min, short max, int count) : base(min, max, count) { }

            protected override short GetNext()
            {
                return Randomizer.NextShort();
            }

            protected override short GetNext(short min, short max)
            {
                return Randomizer.NextShort(min, max);
            }

            protected override bool CanBeDistinct(short min, short max, int count)
            {
                return count <= max - min;
            }
        }

        #endregion

        #region UShortDataSource

        class UShortDataSource : RandomDataSource<ushort>
        {
            public UShortDataSource(int count) : base(count) { }

            public UShortDataSource(ushort min, ushort max, int count) : base(min, max, count) { }

            protected override ushort GetNext()
            {
                return Randomizer.NextUShort();
            }

            protected override ushort GetNext(ushort min, ushort max)
            {
                return Randomizer.NextUShort(min, max);
            }

            protected override bool CanBeDistinct(ushort min, ushort max, int count)
            {
                return count <= max - min;
            }
        }

        #endregion

        #region DoubleDataSource

        class DoubleDataSource : RandomDataSource<double>
        {
            public DoubleDataSource(int count) : base(count) { }

            public DoubleDataSource(double min, double max, int count) : base(min, max, count) { }

            protected override double GetNext()
            {
                return Randomizer.NextDouble();
            }

            protected override double GetNext(double min, double max)
            {
                return Randomizer.NextDouble(min, max);
            }

            protected override bool CanBeDistinct(double min, double max, int count)
            {
                return true;
            }
        }

        #endregion

        #region FloatDataSource

        class FloatDataSource : RandomDataSource<float>
        {
            public FloatDataSource(int count) : base(count) { }

            public FloatDataSource(float min, float max, int count) : base(min, max, count) { }

            protected override float GetNext()
            {
                return Randomizer.NextFloat();
            }

            protected override float GetNext(float min, float max)
            {
                return Randomizer.NextFloat(min, max);
            }

            protected override bool CanBeDistinct(float min, float max, int count)
            {
                return true;
            }
        }

        #endregion

        #region ByteDataSource

        class ByteDataSource : RandomDataSource<byte>
        {
            public ByteDataSource(int count) : base(count) { }

            public ByteDataSource(byte min, byte max, int count) : base(min, max, count) { }

            protected override byte GetNext()
            {
                return Randomizer.NextByte();
            }

            protected override byte GetNext(byte min, byte max)
            {
                return Randomizer.NextByte(min, max);
            }

            protected override bool CanBeDistinct(byte min, byte max, int count)
            {
                return count <= max - min;
            }
        }

        #endregion

        #region SByteDataSource

        class SByteDataSource : RandomDataSource<sbyte>
        {
            public SByteDataSource(int count) : base(count) { }

            public SByteDataSource(sbyte min, sbyte max, int count) : base(min, max, count) { }

            protected override sbyte GetNext()
            {
                return Randomizer.NextSByte();
            }

            protected override sbyte GetNext(sbyte min, sbyte max)
            {
                return Randomizer.NextSByte(min, max);
            }

            protected override bool CanBeDistinct(sbyte min, sbyte max, int count)
            {
                return count <= max - min;
            }
        }

        #endregion

        #region EnumDataSource

        class EnumDataSource : RandomDataSource
        {
            private readonly int _count;

            private readonly List<object> previousValues = new List<object>();

            public EnumDataSource(int count)
            {
                _count = count;
                DataType = typeof(Enum);
            }

            public override IEnumerable GetData(IParameterInfo parameter)
            {
                Guard.ArgumentValid(parameter.ParameterType.GetTypeInfo().IsEnum, "EnumDataSource requires an enum parameter", nameof(parameter));

                Randomizer randomizer = Randomizer.GetRandomizer(parameter.ParameterInfo);
                DataType = parameter.ParameterType;

                int valueCount = Enum.GetValues(DataType).Cast<int>().Distinct().Count();

                Guard.OperationValid(!(Distinct && _count > valueCount), $"The enum \"{DataType.Name}\" has {valueCount} values and the random value count is {_count} so the values cannot be distinct.");

                for (int i = 0; i < _count; i++)
                {
                    if (Distinct)
                    {
                        object next;

                        do
                        {
                            next = randomizer.NextEnum(parameter.ParameterType);
                        } while (previousValues.Contains(next));

                        previousValues.Add(next);

                        yield return next;
                    }
                    else
                        yield return randomizer.NextEnum(parameter.ParameterType);
                }
            }
        }

        #endregion

        #region DecimalDataSource

        // Currently, Randomizer doesn't implement methods for decimal
        // so we use random Ulongs and convert them. This doesn't cover
        // the full range of decimal, so it's temporary.
        class DecimalDataSource : RandomDataSource<decimal>
        {
            public DecimalDataSource(int count) : base(count) { }

            public DecimalDataSource(decimal min, decimal max, int count) : base(min, max, count) { }

            protected override decimal GetNext()
            {
                return Randomizer.NextDecimal();
            }

            protected override decimal GetNext(decimal min, decimal max)
            {
                return Randomizer.NextDecimal(min, max);
            }

            protected override bool CanBeDistinct(decimal min, decimal max, int count)
            {
                return true;
            }
        }

        #endregion

        #endregion
    }
}<|MERGE_RESOLUTION|>--- conflicted
+++ resolved
@@ -258,11 +258,7 @@
             {
                 //Guard.ArgumentValid(parameter.ParameterType == typeof(T), "Parameter type must be " + typeof(T).Name, "parameter");
 
-<<<<<<< HEAD
-                Randomizer = Randomizer.GetRandomizer(parameter);
-=======
-                _randomizer = Randomizer.GetRandomizer(parameter.ParameterInfo);
->>>>>>> 854cb163
+                Randomizer = Randomizer.GetRandomizer(parameter.ParameterInfo);
 
                 Guard.OperationValid(!(Distinct && _inRange && !CanBeDistinct(_min, _max, _count)), $"The range of values is [{_min}, {_max}[ and the random value count is {_count} so the values cannot be distinct.");
 
