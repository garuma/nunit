// ***********************************************************************
// Copyright (c) 2009-2014 Charlie Poole
//
// Permission is hereby granted, free of charge, to any person obtaining
// a copy of this software and associated documentation files (the
// "Software"), to deal in the Software without restriction, including
// without limitation the rights to use, copy, modify, merge, publish,
// distribute, sublicense, and/or sell copies of the Software, and to
// permit persons to whom the Software is furnished to do so, subject to
// the following conditions:
//
// The above copyright notice and this permission notice shall be
// included in all copies or substantial portions of the Software.
//
// THE SOFTWARE IS PROVIDED "AS IS", WITHOUT WARRANTY OF ANY KIND,
// EXPRESS OR IMPLIED, INCLUDING BUT NOT LIMITED TO THE WARRANTIES OF
// MERCHANTABILITY, FITNESS FOR A PARTICULAR PURPOSE AND
// NONINFRINGEMENT. IN NO EVENT SHALL THE AUTHORS OR COPYRIGHT HOLDERS BE
// LIABLE FOR ANY CLAIM, DAMAGES OR OTHER LIABILITY, WHETHER IN AN ACTION
// OF CONTRACT, TORT OR OTHERWISE, ARISING FROM, OUT OF OR IN CONNECTION
// WITH THE SOFTWARE OR THE USE OR OTHER DEALINGS IN THE SOFTWARE.
// ***********************************************************************

using System;
using System.Linq;
using System.Collections;
using System.Collections.Generic;
using System.Diagnostics;
using System.Globalization;
using System.IO;
using System.Reflection;
using System.Security;
using System.Web.UI;
using NUnit.Compatibility;
using NUnit.Framework.Interfaces;
using NUnit.Framework.Internal;
#if NETSTANDARD1_6
using System.Runtime.InteropServices;
#endif

namespace NUnit.Framework.Api
{
    /// <summary>
    /// FrameworkController provides a facade for use in loading, browsing
    /// and running tests without requiring a reference to the NUnit
    /// framework. All calls are encapsulated in constructors for
    /// this class and its nested classes, which only require the
    /// types of the Common Type System as arguments.
    ///
    /// The controller supports four actions: Load, Explore, Count and Run.
    /// They are intended to be called by a driver, which should allow for
    /// proper sequencing of calls. Load must be called before any of the
    /// other actions. The driver may support other actions, such as
    /// reload on run, by combining these calls.
    /// </summary>
    public class FrameworkController : LongLivedMarshalByRefObject
    {
#if !NETSTANDARD1_3
        private const string LOG_FILE_FORMAT = "InternalTrace.{0}.{1}.log";
#endif

        // Pre-loaded test assembly, if passed in constructor
        private Assembly _testAssembly;

        #region Constructors

        /// <summary>
        /// Construct a FrameworkController using the default builder and runner.
        /// </summary>
        /// <param name="assemblyNameOrPath">The AssemblyName or path to the test assembly</param>
        /// <param name="idPrefix">A prefix used for all test ids created under this controller.</param>
        /// <param name="settings">A Dictionary of settings to use in loading and running the tests</param>
        public FrameworkController(string assemblyNameOrPath, string idPrefix, IDictionary settings)
        {
            Initialize(assemblyNameOrPath, settings);

            this.Builder = new DefaultTestAssemblyBuilder();
            this.Runner = new NUnitTestAssemblyRunner(this.Builder);

            Test.IdPrefix = idPrefix;
        }

        /// <summary>
        /// Construct a FrameworkController using the default builder and runner.
        /// </summary>
        /// <param name="assembly">The test assembly</param>
        /// <param name="idPrefix">A prefix used for all test ids created under this controller.</param>
        /// <param name="settings">A Dictionary of settings to use in loading and running the tests</param>
        public FrameworkController(Assembly assembly, string idPrefix, IDictionary settings)
            : this(assembly.FullName, idPrefix, settings)
        {
            _testAssembly = assembly;
        }

        /// <summary>
        /// Construct a FrameworkController, specifying the types to be used
        /// for the runner and builder. This constructor is provided for
        /// purposes of development.
        /// </summary>
        /// <param name="assemblyNameOrPath">The full AssemblyName or the path to the test assembly</param>
        /// <param name="idPrefix">A prefix used for all test ids created under this controller.</param>
        /// <param name="settings">A Dictionary of settings to use in loading and running the tests</param>
        /// <param name="runnerType">The Type of the test runner</param>
        /// <param name="builderType">The Type of the test builder</param>
        public FrameworkController(string assemblyNameOrPath, string idPrefix, IDictionary settings, string runnerType, string builderType)
        {
            Initialize(assemblyNameOrPath, settings);

            Builder = (ITestAssemblyBuilder)Reflect.Construct(Type.GetType(builderType));
            Runner = (ITestAssemblyRunner)Reflect.Construct(Type.GetType(runnerType), new object[] { Builder });

            Test.IdPrefix = idPrefix ?? "";
        }

        /// <summary>
        /// Construct a FrameworkController, specifying the types to be used
        /// for the runner and builder. This constructor is provided for
        /// purposes of development.
        /// </summary>
        /// <param name="assembly">The test assembly</param>
        /// <param name="idPrefix">A prefix used for all test ids created under this controller.</param>
        /// <param name="settings">A Dictionary of settings to use in loading and running the tests</param>
        /// <param name="runnerType">The Type of the test runner</param>
        /// <param name="builderType">The Type of the test builder</param>
        public FrameworkController(Assembly assembly, string idPrefix, IDictionary settings, string runnerType, string builderType)
            : this(assembly.FullName, idPrefix, settings, runnerType, builderType)
        {
            _testAssembly = assembly;
        }

#if !NETSTANDARD1_3
        // This method invokes members on the 'System.Diagnostics.Process' class and must satisfy the link demand of
        // the full-trust 'PermissionSetAttribute' on this class. Callers of this method have no influence on how the
        // Process class is used, so we can safely satisfy the link demand with a 'SecuritySafeCriticalAttribute' rather
        // than a 'SecurityCriticalAttribute' and allow use by security transparent callers.
        [SecuritySafeCritical]
#endif
        private void Initialize(string assemblyPath, IDictionary settings)
        {
            AssemblyNameOrPath = assemblyPath;

            var newSettings = settings as IDictionary<string, object>;
            Settings = newSettings ?? settings.Cast<DictionaryEntry>().ToDictionary(de => (string)de.Key, de => de.Value);

            if (Settings.ContainsKey(FrameworkPackageSettings.InternalTraceLevel))
            {
                var traceLevel = (InternalTraceLevel)Enum.Parse(typeof(InternalTraceLevel), (string)Settings[FrameworkPackageSettings.InternalTraceLevel], true);

                if (Settings.ContainsKey(FrameworkPackageSettings.InternalTraceWriter))
                    InternalTrace.Initialize((TextWriter)Settings[FrameworkPackageSettings.InternalTraceWriter], traceLevel);
#if !NETSTANDARD1_3
                else
                {
                    var workDirectory = Settings.ContainsKey(FrameworkPackageSettings.WorkDirectory)
                        ? (string)Settings[FrameworkPackageSettings.WorkDirectory]
                        : Directory.GetCurrentDirectory();
#if NETSTANDARD1_6
<<<<<<< HEAD
                    var id = DateTime.Now.ToString("o");
#else
=======
                    var id = DateTime.Now.ToString("yyyy-dd-M--HH-mm-ss");
#else      
>>>>>>> d8ef8b8c
                    var id = Process.GetCurrentProcess().Id;
#endif
                    var logName = string.Format(LOG_FILE_FORMAT, id, Path.GetFileName(assemblyPath));
                    InternalTrace.Initialize(Path.Combine(workDirectory, logName), traceLevel);
                }
#endif
            }
        }

        #endregion

        #region Properties

        /// <summary>
        /// Gets the ITestAssemblyBuilder used by this controller instance.
        /// </summary>
        /// <value>The builder.</value>
        public ITestAssemblyBuilder Builder { get; private set; }

        /// <summary>
        /// Gets the ITestAssemblyRunner used by this controller instance.
        /// </summary>
        /// <value>The runner.</value>
        public ITestAssemblyRunner Runner { get; private set; }

        /// <summary>
        /// Gets the AssemblyName or the path for which this FrameworkController was created
        /// </summary>
        public string AssemblyNameOrPath { get; private set; }

        /// <summary>
        /// Gets the Assembly for which this
        /// </summary>
        public Assembly Assembly { get; private set; }

        /// <summary>
        /// Gets a dictionary of settings for the FrameworkController
        /// </summary>
        internal IDictionary<string, object> Settings { get; private set; }

        #endregion

        #region Public Action methods Used by nunit.driver for running portable tests

        /// <summary>
        /// Loads the tests in the assembly
        /// </summary>
        /// <returns></returns>
        public string LoadTests()
        {
            if (_testAssembly != null)
                Runner.Load(_testAssembly, Settings);
            else
                Runner.Load(AssemblyNameOrPath, Settings);

            return Runner.LoadedTest.ToXml(false).OuterXml;
        }

        /// <summary>
        /// Returns info about the tests in an assembly
        /// </summary>
        /// <param name="filter">A string containing the XML representation of the filter to use</param>
        /// <returns>The XML result of exploring the tests</returns>
        public string ExploreTests(string filter)
        {
            Guard.ArgumentNotNull(filter, "filter");

            if (Runner.LoadedTest == null)
                throw new InvalidOperationException("The Explore method was called but no test has been loaded");

            return Runner.ExploreTests(TestFilter.FromXml(filter)).ToXml(true).OuterXml;
        }

        /// <summary>
        /// Runs the tests in an assembly
        /// </summary>
        /// <param name="filter">A string containing the XML representation of the filter to use</param>
        /// <returns>The XML result of the test run</returns>
        public string RunTests(string filter)
        {
            Guard.ArgumentNotNull(filter, "filter");

            TNode result = Runner.Run(new TestProgressReporter(null), TestFilter.FromXml(filter)).ToXml(true);

            // Insert elements as first child in reverse order
            if (Settings != null) // Some platforms don't have settings
                InsertSettingsElement(result, Settings);
            InsertEnvironmentElement(result);

            return result.OuterXml;
        }

#if !NET_2_0

        class ActionCallback : ICallbackEventHandler
        {
            Action<string> _callback;

            public ActionCallback(Action<string> callback)
            {
                _callback = callback;
            }

            public string GetCallbackResult()
            {
                throw new NotImplementedException();
            }

            public void RaiseCallbackEvent(string report)
            {
                if (_callback != null)
                    _callback.Invoke(report);
            }
        }

        /// <summary>
        /// Runs the tests in an assembly synchronously reporting back the test results through the callback
        /// or through the return value
        /// </summary>
        /// <param name="callback">The callback that receives the test results</param>
        /// <param name="filter">A string containing the XML representation of the filter to use</param>
        /// <returns>The XML result of the test run</returns>
        public string RunTests(Action<string> callback, string filter)
        {
            Guard.ArgumentNotNull(filter, "filter");

            var handler = new ActionCallback(callback);

            TNode result = Runner.Run(new TestProgressReporter(handler), TestFilter.FromXml(filter)).ToXml(true);

            // Insert elements as first child in reverse order
            if (Settings != null) // Some platforms don't have settings
                InsertSettingsElement(result, Settings);
            InsertEnvironmentElement(result);

            return result.OuterXml;
        }

        /// <summary>
        /// Runs the tests in an assembly asynchronously reporting back the test results through the callback
        /// </summary>
        /// <param name="callback">The callback that receives the test results</param>
        /// <param name="filter">A string containing the XML representation of the filter to use</param>
        private void RunAsync(Action<string> callback, string filter)
        {
            Guard.ArgumentNotNull(filter, "filter");

            var handler = new ActionCallback(callback);

            Runner.RunAsync(new TestProgressReporter(handler), TestFilter.FromXml(filter));
        }
#endif

        /// <summary>
        /// Stops the test run
        /// </summary>
        /// <param name="force">True to force the stop, false for a cooperative stop</param>
        public void StopRun(bool force)
        {
            Runner.StopRun(force);
        }

        /// <summary>
        /// Counts the number of test cases in the loaded TestSuite
        /// </summary>
        /// <param name="filter">A string containing the XML representation of the filter to use</param>
        /// <returns>The number of tests</returns>
        public int CountTests(string filter)
        {
            Guard.ArgumentNotNull(filter, "filter");

            return Runner.CountTestCases(TestFilter.FromXml(filter));
        }

        #endregion

        #region Private Action Methods Used by Nested Classes

        private void LoadTests(ICallbackEventHandler handler)
        {
            handler.RaiseCallbackEvent(LoadTests());
        }

        private void ExploreTests(ICallbackEventHandler handler, string filter)
        {
            Guard.ArgumentNotNull(filter, "filter");

            if (Runner.LoadedTest == null)
                throw new InvalidOperationException("The Explore method was called but no test has been loaded");

            handler.RaiseCallbackEvent(Runner.ExploreTests(TestFilter.FromXml(filter)).ToXml(true).OuterXml);
        }

        private void RunTests(ICallbackEventHandler handler, string filter)
        {
            Guard.ArgumentNotNull(filter, "filter");

            TNode result = Runner.Run(new TestProgressReporter(handler), TestFilter.FromXml(filter)).ToXml(true);

            // Insert elements as first child in reverse order
            if (Settings != null) // Some platforms don't have settings
                InsertSettingsElement(result, Settings);
            InsertEnvironmentElement(result);

            handler.RaiseCallbackEvent(result.OuterXml);
        }

        private void RunAsync(ICallbackEventHandler handler, string filter)
        {
            Guard.ArgumentNotNull(filter, "filter");

            Runner.RunAsync(new TestProgressReporter(handler), TestFilter.FromXml(filter));
        }

        private void StopRun(ICallbackEventHandler handler, bool force)
        {
            StopRun(force);
        }

        private void CountTests(ICallbackEventHandler handler, string filter)
        {
            handler.RaiseCallbackEvent(CountTests(filter).ToString());
        }

        /// <summary>
        /// Inserts environment element
        /// </summary>
        /// <param name="targetNode">Target node</param>
        /// <returns>The new node</returns>
#if NETSTANDARD1_3 || NETSTANDARD1_6
        public static TNode InsertEnvironmentElement(TNode targetNode)
        {
            TNode env = new TNode("environment");
            targetNode.ChildNodes.Insert(0, env);

            var assemblyName = AssemblyHelper.GetAssemblyName(typeof(FrameworkController).GetTypeInfo().Assembly);
            env.AddAttribute("framework-version", assemblyName.Version.ToString());
            env.AddAttribute("cwd", Directory.GetCurrentDirectory());
            env.AddAttribute("culture", CultureInfo.CurrentCulture.ToString());
            env.AddAttribute("uiculture", CultureInfo.CurrentUICulture.ToString());
#if !NETSTANDARD1_3
            env.AddAttribute("clr-version", RuntimeInformation.FrameworkDescription);
            env.AddAttribute("os-version", RuntimeInformation.OSDescription);
            env.AddAttribute("machine-name", Environment.MachineName);
            env.AddAttribute("os-architecture", RuntimeInformation.ProcessArchitecture.ToString());
#endif
            return env;
        }
#else
            public static TNode InsertEnvironmentElement(TNode targetNode)
        {
            TNode env = new TNode("environment");
            targetNode.ChildNodes.Insert(0, env);

            env.AddAttribute("framework-version", Assembly.GetExecutingAssembly().GetName().Version.ToString());
            env.AddAttribute("clr-version", Environment.Version.ToString());
            env.AddAttribute("os-version", Environment.OSVersion.ToString());
            env.AddAttribute("platform", Environment.OSVersion.Platform.ToString());
            env.AddAttribute("cwd", Environment.CurrentDirectory);
            env.AddAttribute("machine-name", Environment.MachineName);
            env.AddAttribute("user", Environment.UserName);
            env.AddAttribute("user-domain", Environment.UserDomainName);
            env.AddAttribute("culture", CultureInfo.CurrentCulture.ToString());
            env.AddAttribute("uiculture", CultureInfo.CurrentUICulture.ToString());
            env.AddAttribute("os-architecture", GetProcessorArchitecture());

            return env;
        }

        private static string GetProcessorArchitecture()
        {
            return IntPtr.Size == 8 ? "x64" : "x86";
        }
#endif

        /// <summary>
        /// Inserts settings element
        /// </summary>
        /// <param name="targetNode">Target node</param>
        /// <param name="settings">Settings dictionary</param>
        /// <returns>The new node</returns>
        public static TNode InsertSettingsElement(TNode targetNode, IDictionary<string, object> settings)
        {
            TNode settingsNode = new TNode("settings");
            targetNode.ChildNodes.Insert(0, settingsNode);

            foreach (string key in settings.Keys)
                AddSetting(settingsNode, key, settings[key]);

#if PARALLEL
            // Add default values for display
            if (!settings.ContainsKey(FrameworkPackageSettings.NumberOfTestWorkers))
                AddSetting(settingsNode, FrameworkPackageSettings.NumberOfTestWorkers, NUnitTestAssemblyRunner.DefaultLevelOfParallelism);
#endif

            return settingsNode;
        }

        private static void AddSetting(TNode settingsNode, string name, object value)
        {
            TNode setting = new TNode("setting");
            setting.AddAttribute("name", name);
            setting.AddAttribute("value", value.ToString());

            settingsNode.ChildNodes.Add(setting);
        }

        #endregion

        #region Nested Action Classes

        #region TestContollerAction

        /// <summary>
        /// FrameworkControllerAction is the base class for all actions
        /// performed against a FrameworkController.
        /// </summary>
        public abstract class FrameworkControllerAction : LongLivedMarshalByRefObject
        {
        }

        #endregion

        #region LoadTestsAction

        /// <summary>
        /// LoadTestsAction loads a test into the FrameworkController
        /// </summary>
        public class LoadTestsAction : FrameworkControllerAction
        {
            /// <summary>
            /// LoadTestsAction loads the tests in an assembly.
            /// </summary>
            /// <param name="controller">The controller.</param>
            /// <param name="handler">The callback handler.</param>
            public LoadTestsAction(FrameworkController controller, object handler)
            {
                controller.LoadTests((ICallbackEventHandler)handler);
            }
        }

        #endregion

        #region ExploreTestsAction

        /// <summary>
        /// ExploreTestsAction returns info about the tests in an assembly
        /// </summary>
        public class ExploreTestsAction : FrameworkControllerAction
        {
            /// <summary>
            /// Initializes a new instance of the <see cref="ExploreTestsAction"/> class.
            /// </summary>
            /// <param name="controller">The controller for which this action is being performed.</param>
            /// <param name="filter">Filter used to control which tests are included (NYI)</param>
            /// <param name="handler">The callback handler.</param>
            public ExploreTestsAction(FrameworkController controller, string filter, object handler)
            {
                controller.ExploreTests((ICallbackEventHandler)handler, filter);
            }
        }

        #endregion

        #region CountTestsAction

        /// <summary>
        /// CountTestsAction counts the number of test cases in the loaded TestSuite
        /// held by the FrameworkController.
        /// </summary>
        public class CountTestsAction : FrameworkControllerAction
        {
            /// <summary>
            /// Construct a CountsTestAction and perform the count of test cases.
            /// </summary>
            /// <param name="controller">A FrameworkController holding the TestSuite whose cases are to be counted</param>
            /// <param name="filter">A string containing the XML representation of the filter to use</param>
            /// <param name="handler">A callback handler used to report results</param>
            public CountTestsAction(FrameworkController controller, string filter, object handler)
            {
                controller.CountTests((ICallbackEventHandler)handler, filter);
            }
        }

        #endregion

        #region RunTestsAction

        /// <summary>
        /// RunTestsAction runs the loaded TestSuite held by the FrameworkController.
        /// </summary>
        public class RunTestsAction : FrameworkControllerAction
        {
            /// <summary>
            /// Construct a RunTestsAction and run all tests in the loaded TestSuite.
            /// </summary>
            /// <param name="controller">A FrameworkController holding the TestSuite to run</param>
            /// <param name="filter">A string containing the XML representation of the filter to use</param>
            /// <param name="handler">A callback handler used to report results</param>
            public RunTestsAction(FrameworkController controller, string filter, object handler)
            {
                controller.RunTests((ICallbackEventHandler)handler, filter);
            }
        }

        #endregion

        #region RunAsyncAction

        /// <summary>
        /// RunAsyncAction initiates an asynchronous test run, returning immediately
        /// </summary>
        public class RunAsyncAction : FrameworkControllerAction
        {
            /// <summary>
            /// Construct a RunAsyncAction and run all tests in the loaded TestSuite.
            /// </summary>
            /// <param name="controller">A FrameworkController holding the TestSuite to run</param>
            /// <param name="filter">A string containing the XML representation of the filter to use</param>
            /// <param name="handler">A callback handler used to report results</param>
            public RunAsyncAction(FrameworkController controller, string filter, object handler)
            {
                controller.RunAsync((ICallbackEventHandler)handler, filter);
            }
        }

        #endregion

        #region StopRunAction

        /// <summary>
        /// StopRunAction stops an ongoing run.
        /// </summary>
        public class StopRunAction : FrameworkControllerAction
        {
            /// <summary>
            /// Construct a StopRunAction and stop any ongoing run. If no
            /// run is in process, no error is raised.
            /// </summary>
            /// <param name="controller">The FrameworkController for which a run is to be stopped.</param>
            /// <param name="force">True the stop should be forced, false for a cooperative stop.</param>
            /// <param name="handler">>A callback handler used to report results</param>
            /// <remarks>A forced stop will cause threads and processes to be killed as needed.</remarks>
            public StopRunAction(FrameworkController controller, bool force, object handler)
            {
                controller.StopRun((ICallbackEventHandler)handler, force);
            }
        }

        #endregion

        #endregion
    }
}<|MERGE_RESOLUTION|>--- conflicted
+++ resolved
@@ -155,13 +155,8 @@
                         ? (string)Settings[FrameworkPackageSettings.WorkDirectory]
                         : Directory.GetCurrentDirectory();
 #if NETSTANDARD1_6
-<<<<<<< HEAD
-                    var id = DateTime.Now.ToString("o");
+                    var id = DateTime.Now.ToString("yyyy-dd-M--HH-mm-ss");
 #else
-=======
-                    var id = DateTime.Now.ToString("yyyy-dd-M--HH-mm-ss");
-#else      
->>>>>>> d8ef8b8c
                     var id = Process.GetCurrentProcess().Id;
 #endif
                     var logName = string.Format(LOG_FILE_FORMAT, id, Path.GetFileName(assemblyPath));
