--- conflicted
+++ resolved
@@ -8,10 +8,10 @@
 // distribute, sublicense, and/or sell copies of the Software, and to
 // permit persons to whom the Software is furnished to do so, subject to
 // the following conditions:
-// 
+//
 // The above copyright notice and this permission notice shall be
 // included in all copies or substantial portions of the Software.
-// 
+//
 // THE SOFTWARE IS PROVIDED "AS IS", WITHOUT WARRANTY OF ANY KIND,
 // EXPRESS OR IMPLIED, INCLUDING BUT NOT LIMITED TO THE WARRANTIES OF
 // MERCHANTABILITY, FITNESS FOR A PARTICULAR PURPOSE AND
@@ -63,7 +63,7 @@
         }
 
         static object[] SuccessData = new object[] { true };
-        static object[] FailureData = new object[] { 
+        static object[] FailureData = new object[] {
             new TestCaseData( false, "False" ),
             new TestCaseData( 0, "0" ),
             new TestCaseData( null, "null" ) };
@@ -108,23 +108,6 @@
             Assert.That(DelegateReturningValue, new DelayedConstraint(new EqualConstraint(true), AFTER, POLLING));
         }
 
-<<<<<<< HEAD
-        [Test]
-        [Explicit("This test takes over a minute to run")]
-        public void DifferentDelayTests()
-        {
-            SetValuesAfterDelay(60000);
-            Assert.That(DelegateReturningValue, new DelayedConstraint(new EqualConstraint(true), 1).Minutes.Minutes);
-
-            SetValuesAfterDelay(5000);
-            Assert.That(DelegateReturningValue, new DelayedConstraint(new EqualConstraint(true), 5).Seconds);
-
-            SetValuesAfterDelay(DELAY);
-            Assert.That(DelegateReturningValue, new DelayedConstraint(new EqualConstraint(true), AFTER).Seconds.MilliSeconds);
-        }
-=======
->>>>>>> 4cf95039
-
         [Test]
         public void SimpleTestUsingBoolean()
         {
