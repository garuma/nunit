// ***********************************************************************
// Copyright (c) 2014 Charlie Poole, Rob Prouse
//
// Permission is hereby granted, free of charge, to any person obtaining
// a copy of this software and associated documentation files (the
// "Software"), to deal in the Software without restriction, including
// without limitation the rights to use, copy, modify, merge, publish,
// distribute, sublicense, and/or sell copies of the Software, and to
// permit persons to whom the Software is furnished to do so, subject to
// the following conditions:
//
// The above copyright notice and this permission notice shall be
// included in all copies or substantial portions of the Software.
//
// THE SOFTWARE IS PROVIDED "AS IS", WITHOUT WARRANTY OF ANY KIND,
// EXPRESS OR IMPLIED, INCLUDING BUT NOT LIMITED TO THE WARRANTIES OF
// MERCHANTABILITY, FITNESS FOR A PARTICULAR PURPOSE AND
// NONINFRINGEMENT. IN NO EVENT SHALL THE AUTHORS OR COPYRIGHT HOLDERS BE
// LIABLE FOR ANY CLAIM, DAMAGES OR OTHER LIABILITY, WHETHER IN AN ACTION
// OF CONTRACT, TORT OR OTHERWISE, ARISING FROM, OUT OF OR IN CONNECTION
// WITH THE SOFTWARE OR THE USE OR OTHER DEALINGS IN THE SOFTWARE.
// ***********************************************************************

#if !NETCOREAPP1_1
using System;
using System.Threading;
using NUnit.Framework.Interfaces;
<<<<<<< HEAD
=======
using NUnit.Framework.Internal;
using NUnit.TestData;
>>>>>>> f1b57c01
using NUnit.TestUtilities;

namespace NUnit.Framework.Attributes
{
    [TestFixture]
    public class RequiresThreadAttributeTests : ThreadingTests
    {
        [Test, RequiresThread]
        public void TestWithRequiresThreadRunsInSeparateThread()
        {
            Assert.That(Thread.CurrentThread, Is.Not.EqualTo(ParentThread));
        }

        [Test, RequiresThread]
        public void TestWithRequiresThreadRunsSetUpAndTestOnSameThread()
        {
            Assert.That(Thread.CurrentThread, Is.EqualTo(SetupThread));
        }

#if APARTMENT_STATE
<<<<<<< HEAD
#if NETCOREAPP2_0
        [Platform(Include = "Win, Mono")]
#endif
        [TestFixture]
        public class ApartmentStateRequiredTests : ThreadingTests
        {
            [Test, RequiresThread(ApartmentState.STA)]
            public void TestWithRequiresThreadWithSTAArgRunsOnSeparateThreadInSTA()
            {
                Assert.That(GetApartmentState(Thread.CurrentThread), Is.EqualTo(ApartmentState.STA));
                Assert.That(Thread.CurrentThread, Is.Not.EqualTo(ParentThread));
            }

            [Test, RequiresThread(ApartmentState.MTA)]
            public void TestWithRequiresThreadWithMTAArgRunsOnSeparateThreadInMTA()
            {
                Assert.That(GetApartmentState(Thread.CurrentThread), Is.EqualTo(ApartmentState.MTA));
                Assert.That(Thread.CurrentThread, Is.Not.EqualTo(ParentThread));
            }
        }
#if NETCOREAPP2_0
        [Platform(Include = "Unix")]
        [TestFixture]
        public class ApartmentStateRequiredToFailOnUnixNetCoreTests
        {
            [Test]
            public void TestWithRequiresThreadWithSTAArgRunsOnSeparateThreadInSTA()
            {
                var test = TestBuilder.MakeTestFromMethod(typeof(ApartmentStateRequiredTests), nameof(ApartmentStateRequiredTests.TestWithRequiresThreadWithSTAArgRunsOnSeparateThreadInSTA));
                var work = TestBuilder.CreateWorkItem(test);
                var result = TestBuilder.ExecuteWorkItem(work);

                Assert.That(result.ResultState, Is.EqualTo(ResultState.Skipped));
                Assert.That(result.Message, Is.EqualTo("Apartment state cannot be set on this platform."));
            }

            [Test]
            public void TestWithRequiresThreadWithMTAArgRunsOnSeparateThreadInMTA()
            {
                var test = TestBuilder.MakeTestFromMethod(typeof(ApartmentStateRequiredTests), nameof(ApartmentStateRequiredTests.TestWithRequiresThreadWithMTAArgRunsOnSeparateThreadInMTA));
                var work = TestBuilder.CreateWorkItem(test);
                var result = TestBuilder.ExecuteWorkItem(work);

                Assert.That(result.ResultState, Is.EqualTo(ResultState.Skipped));
                Assert.That(result.Message, Is.EqualTo("Apartment state cannot be set on this platform."));
            }
=======
        [Test]
        public void ApartmentStateUnknownIsNotRunnable()
        {
            var testSuite = TestBuilder.MakeFixture(typeof(ApartmentDataRequiresThreadAttribute));
            Assert.That(testSuite, Has.Property(nameof(TestSuite.RunState)).EqualTo(RunState.NotRunnable));
        }

        [Test, RequiresThread(ApartmentState.STA)]
        public void TestWithRequiresThreadWithSTAArgRunsOnSeparateThreadInSTA()
        {
            Assert.That(GetApartmentState(Thread.CurrentThread), Is.EqualTo(ApartmentState.STA));
            Assert.That(Thread.CurrentThread, Is.Not.EqualTo(ParentThread));
        }

        [Test, RequiresThread(ApartmentState.MTA)]
        public void TestWithRequiresThreadWithMTAArgRunsOnSeparateThreadInMTA()
        {
            Assert.That(GetApartmentState(Thread.CurrentThread), Is.EqualTo(ApartmentState.MTA));
            Assert.That(Thread.CurrentThread, Is.Not.EqualTo(ParentThread));
>>>>>>> f1b57c01
        }
#endif
#endif

        [TestFixture, RequiresThread]
        public class FixtureRequiresThread
        {
            [Test]
            public void RequiresThreadCanBeSetOnTestFixture()
            {
                // TODO: Figure out how to test this
                // Assert.That(Environment.StackTrace, Contains.Substring("RunTestProc"));
            }
        }

        [TestFixture]
        public class ChildFixtureRequiresThread : FixtureRequiresThread
        {
            // Issue #36 - Make RequiresThread, RequiresSTA, RequiresMTA inheritable
            // https://github.com/nunit/nunit-framework/issues/36
            [Test]
            public void RequiresThreadAttributeIsInheritable()
            {
                Attribute[] attributes = Attribute.GetCustomAttributes(GetType(), typeof(RequiresThreadAttribute), true);
                Assert.That(attributes, Has.Length.EqualTo(1),
                    "RequiresThreadAttribute was not inherited from the base class");
            }
        }
    }
}
#endif<|MERGE_RESOLUTION|>--- conflicted
+++ resolved
@@ -25,11 +25,8 @@
 using System;
 using System.Threading;
 using NUnit.Framework.Interfaces;
-<<<<<<< HEAD
-=======
 using NUnit.Framework.Internal;
 using NUnit.TestData;
->>>>>>> f1b57c01
 using NUnit.TestUtilities;
 
 namespace NUnit.Framework.Attributes
@@ -50,7 +47,13 @@
         }
 
 #if APARTMENT_STATE
-<<<<<<< HEAD
+        [Test]
+        public void ApartmentStateUnknownIsNotRunnable()
+        {
+            var testSuite = TestBuilder.MakeFixture(typeof(ApartmentDataRequiresThreadAttribute));
+            Assert.That(testSuite, Has.Property(nameof(TestSuite.RunState)).EqualTo(RunState.NotRunnable));
+        }
+
 #if NETCOREAPP2_0
         [Platform(Include = "Win, Mono")]
 #endif
@@ -97,27 +100,6 @@
                 Assert.That(result.ResultState, Is.EqualTo(ResultState.Skipped));
                 Assert.That(result.Message, Is.EqualTo("Apartment state cannot be set on this platform."));
             }
-=======
-        [Test]
-        public void ApartmentStateUnknownIsNotRunnable()
-        {
-            var testSuite = TestBuilder.MakeFixture(typeof(ApartmentDataRequiresThreadAttribute));
-            Assert.That(testSuite, Has.Property(nameof(TestSuite.RunState)).EqualTo(RunState.NotRunnable));
-        }
-
-        [Test, RequiresThread(ApartmentState.STA)]
-        public void TestWithRequiresThreadWithSTAArgRunsOnSeparateThreadInSTA()
-        {
-            Assert.That(GetApartmentState(Thread.CurrentThread), Is.EqualTo(ApartmentState.STA));
-            Assert.That(Thread.CurrentThread, Is.Not.EqualTo(ParentThread));
-        }
-
-        [Test, RequiresThread(ApartmentState.MTA)]
-        public void TestWithRequiresThreadWithMTAArgRunsOnSeparateThreadInMTA()
-        {
-            Assert.That(GetApartmentState(Thread.CurrentThread), Is.EqualTo(ApartmentState.MTA));
-            Assert.That(Thread.CurrentThread, Is.Not.EqualTo(ParentThread));
->>>>>>> f1b57c01
         }
 #endif
 #endif
