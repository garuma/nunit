--- conflicted
+++ resolved
@@ -179,11 +179,7 @@
                         {
                             XmlNode message = result.SelectSingleNode("failure/message");
                             // There should always be a message node, but just in case...
-<<<<<<< HEAD
-                            if (message == null || message.InnerText != "One or more child tests had errors")
-=======
                             if (message == null || message.InnerText != TestResult.CHILD_ERRORS_MESSAGE)
->>>>>>> 1c1424f6
                                 using (new ColorConsole(ColorStyle.Error))
                                     WriteSingleResult(result);
                         }
