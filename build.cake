//////////////////////////////////////////////////////////////////////
// ARGUMENTS
//////////////////////////////////////////////////////////////////////
#tool nuget:?package=NUnit.ConsoleRunner&version=3.5.0

var target = Argument("target", "Default");
var configuration = Argument("configuration", "Debug");

//////////////////////////////////////////////////////////////////////
// SET ERROR LEVELS
//////////////////////////////////////////////////////////////////////

var ErrorDetail = new List<string>();

//////////////////////////////////////////////////////////////////////
// SET PACKAGE VERSION
//////////////////////////////////////////////////////////////////////

var version = "3.7.0";
var modifier = "";

var isAppveyor = BuildSystem.IsRunningOnAppVeyor;
var dbgSuffix = configuration == "Debug" ? "-dbg" : "";
var packageVersion = version + modifier + dbgSuffix;

//////////////////////////////////////////////////////////////////////
// SUPPORTED FRAMEWORKS
//////////////////////////////////////////////////////////////////////

var WindowsFrameworks = new string[] {
    "net-4.5", "net-4.0", "net-3.5", "net-2.0", "netstandard13", "netstandard16" };

var LinuxFrameworks = new string[] {
    "net-4.5", "net-4.0", "net-3.5", "net-2.0" };

var AllFrameworks = IsRunningOnWindows() ? WindowsFrameworks : LinuxFrameworks;

//////////////////////////////////////////////////////////////////////
// DEFINE RUN CONSTANTS
//////////////////////////////////////////////////////////////////////

var PROJECT_DIR = Context.Environment.WorkingDirectory.FullPath + "/";
var PACKAGE_DIR = PROJECT_DIR + "package/";
var BIN_DIR = PROJECT_DIR + "bin/" + configuration + "/";
var IMAGE_DIR = PROJECT_DIR + "images/";

var SOLUTION_FILE = IsRunningOnWindows()
    ? "./nunit.sln"
    : "./nunit.linux.sln";

// Package sources for nuget restore
var PACKAGE_SOURCE = new string[]
    {
        "https://www.nuget.org/api/v2",
        "https://www.myget.org/F/nunit/api/v2"
    };

// Test Runners
var NUNITLITE_RUNNER = "nunitlite-runner.exe";

// Test Assemblies
var FRAMEWORK_TESTS = "nunit.framework.tests.dll";
var EXECUTABLE_NUNITLITE_TESTS = "nunitlite.tests.exe";

// Packages
var ZIP_PACKAGE = PACKAGE_DIR + "NUnit.Framework-" + packageVersion + ".zip";

bool isDotNetCoreInstalled = false;

var packages = new string[]{
    "src/NUnitFramework/framework/packages.config",
    "src/NUnitFramework/nunitlite/packages.config",
    "src/NUnitFramework/nunitlite.tests/packages.config",
    "src/NUnitFramework/testdata/packages.config",
    "src/NUnitFramework/tests/packages.config",
};

///////////////////////////////////////////////////////////////////////////////
// SETUP / TEARDOWN
///////////////////////////////////////////////////////////////////////////////

Setup(context =>
{
    if (isAppveyor)
    {
        var buildNumber = AppVeyor.Environment.Build.Number.ToString("00000");
        var branch = AppVeyor.Environment.Repository.Branch;
        var isPullRequest = AppVeyor.Environment.PullRequest.IsPullRequest;

        if (branch == "master" && !isPullRequest)
        {
            packageVersion = version + "-dev-" + buildNumber + dbgSuffix;
        }
        else
        {
            var suffix = "-ci-" + buildNumber + dbgSuffix;

            if (isPullRequest)
                suffix += "-pr-" + AppVeyor.Environment.PullRequest.Number;
            else if (AppVeyor.Environment.Repository.Branch.StartsWith("release", StringComparison.OrdinalIgnoreCase))
                suffix += "-pre-" + buildNumber;
            else
                suffix += "-" + branch;

            // Nuget limits "special version part" to 20 chars. Add one for the hyphen.
            if (suffix.Length > 21)
                suffix = suffix.Substring(0, 21);

            packageVersion = version + suffix;
        }

        AppVeyor.UpdateBuildVersion(packageVersion);
    }

    Information("Building version {0} of NUnit.", packageVersion);

    isDotNetCoreInstalled = CheckIfDotNetCoreInstalled();
});

//////////////////////////////////////////////////////////////////////
// CLEAN
//////////////////////////////////////////////////////////////////////

Task("Clean")
    .Description("Deletes all files in the BIN directory")
    .Does(() =>
    {
        CleanDirectory(BIN_DIR);
    });


//////////////////////////////////////////////////////////////////////
// INITIALIZE FOR BUILD
//////////////////////////////////////////////////////////////////////

Task("InitializeBuild")
    .Description("Initializes the build")
    .Does(() =>
    {
        foreach(var package in packages)
        {
            Information("Restoring NuGet package " + package);
            NuGetRestore(package, new NuGetRestoreSettings
            {
                PackagesDirectory = "./packages/",
                Source = PACKAGE_SOURCE
            });
        }

        if(isDotNetCoreInstalled)
        {
            Information("Restoring .NET Core packages");
            StartProcess("dotnet", new ProcessSettings
            {
                Arguments = "restore"
            });
        }
    });

//////////////////////////////////////////////////////////////////////
// BUILD FRAMEWORKS
//////////////////////////////////////////////////////////////////////

Task("Build45")
    .Description("Builds the .NET 4.5 version of the framework")
    .Does(() =>
    {
        BuildProject("src/NUnitFramework/framework/nunit.framework-4.5.csproj", configuration);
        BuildProject("src/NUnitFramework/nunitlite/nunitlite-4.5.csproj", configuration);
        BuildProject("src/NUnitFramework/mock-assembly/mock-assembly-4.5.csproj", configuration);
        BuildProject("src/NUnitFramework/testdata/nunit.testdata-4.5.csproj", configuration);
        BuildProject("src/NUnitFramework/slow-tests/slow-nunit-tests-4.5.csproj", configuration);
        BuildProject("src/NUnitFramework/tests/nunit.framework.tests-4.5.csproj", configuration);
        BuildProject("src/NUnitFramework/nunitlite.tests/nunitlite.tests-4.5.csproj", configuration);
        BuildProject("src/NUnitFramework/nunitlite-runner/nunitlite-runner-4.5.csproj", configuration);
    });

Task("Build40")
    .Description("Builds the .NET 4.0 version of the framework")
    .Does(() =>
    {
        BuildProject("src/NUnitFramework/framework/nunit.framework-4.0.csproj", configuration);
        BuildProject("src/NUnitFramework/nunitlite/nunitlite-4.0.csproj", configuration);
        BuildProject("src/NUnitFramework/mock-assembly/mock-assembly-4.0.csproj", configuration);
        BuildProject("src/NUnitFramework/testdata/nunit.testdata-4.0.csproj", configuration);
        BuildProject("src/NUnitFramework/slow-tests/slow-nunit-tests-4.0.csproj", configuration);
        BuildProject("src/NUnitFramework/tests/nunit.framework.tests-4.0.csproj", configuration);
        BuildProject("src/NUnitFramework/nunitlite.tests/nunitlite.tests-4.0.csproj", configuration);
        BuildProject("src/NUnitFramework/nunitlite-runner/nunitlite-runner-4.0.csproj", configuration);
    });

Task("Build35")
    .Description("Builds the .NET 3.5 version of the framework")
    .Does(() =>
    {
        BuildProject("src/NUnitFramework/framework/nunit.framework-3.5.csproj", configuration);
        BuildProject("src/NUnitFramework/nunitlite/nunitlite-3.5.csproj", configuration);
        BuildProject("src/NUnitFramework/mock-assembly/mock-assembly-3.5.csproj", configuration);
        BuildProject("src/NUnitFramework/testdata/nunit.testdata-3.5.csproj", configuration);
        BuildProject("src/NUnitFramework/slow-tests/slow-nunit-tests-3.5.csproj", configuration);
        BuildProject("src/NUnitFramework/tests/nunit.framework.tests-3.5.csproj", configuration);
        BuildProject("src/NUnitFramework/nunitlite.tests/nunitlite.tests-3.5.csproj", configuration);
        BuildProject("src/NUnitFramework/nunitlite-runner/nunitlite-runner-3.5.csproj", configuration);
    });

Task("Build20")
    .Description("Builds the .NET 2.0 version of the framework")
    .Does(() =>
    {
        BuildProject("src/NUnitFramework/framework/nunit.framework-2.0.csproj", configuration);
        BuildProject("src/NUnitFramework/nunitlite/nunitlite-2.0.csproj", configuration);
        BuildProject("src/NUnitFramework/mock-assembly/mock-assembly-2.0.csproj", configuration);
        BuildProject("src/NUnitFramework/testdata/nunit.testdata-2.0.csproj", configuration);
        BuildProject("src/NUnitFramework/slow-tests/slow-nunit-tests-2.0.csproj", configuration);
        BuildProject("src/NUnitFramework/tests/nunit.framework.tests-2.0.csproj", configuration);
        BuildProject("src/NUnitFramework/nunitlite.tests/nunitlite.tests-2.0.csproj", configuration);
        BuildProject("src/NUnitFramework/nunitlite-runner/nunitlite-runner-2.0.csproj", configuration);
    });

Task("BuildNetStandard13")
    .Description("Builds the .NET Standard 1.3 version of the framework")
    .WithCriteria(IsRunningOnWindows())
    .Does(() =>
    {
        if(!isDotNetCoreInstalled)
        {
            Warning(".NET Standard 1.3 was not built because .NET Core SDK is not installed");
            return;
        }
        BuildProject("src/NUnitFramework/framework/nunit.framework-netstandard13.csproj", configuration);
        BuildProject("src/NUnitFramework/nunitlite/nunitlite-netstandard13.csproj", configuration);
        BuildProject("src/NUnitFramework/mock-assembly/mock-assembly-netstandard13.csproj", configuration);
        BuildProject("src/NUnitFramework/testdata/nunit.testdata-netstandard13.csproj", configuration);
        BuildProject("src/NUnitFramework/slow-tests/slow-nunit-tests-netstandard13.csproj", configuration);
        BuildProject("src/NUnitFramework/tests/nunit.framework.tests-netstandard13.csproj", configuration);
        BuildProject("src/NUnitFramework/nunitlite.tests/nunitlite.tests-netstandard13.csproj", configuration);
        BuildProject("src/NUnitFramework/nunitlite-runner/nunitlite-runner-netstandard13.csproj", configuration);
    });

Task("BuildNetStandard16")
    .Description("Builds the .NET Standard 1.6 version of the framework")
    .WithCriteria(IsRunningOnWindows())
    .Does(() =>
    {
<<<<<<< HEAD
        if(!isDotNetCoreInstalled)
        {
            Warning(".NET Standard 1.6 was not built because .NET Core SDK is not installed");
            return;
        }
        BuildProject("src/NUnitFramework/framework/nunit.framework-netstandard16.csproj", configuration);
        BuildProject("src/NUnitFramework/nunitlite/nunitlite-netstandard16.csproj", configuration);
        BuildProject("src/NUnitFramework/mock-assembly/mock-assembly-netstandard16.csproj", configuration);
        BuildProject("src/NUnitFramework/testdata/nunit.testdata-netstandard16.csproj", configuration);
        BuildProject("src/NUnitFramework/slow-tests/slow-nunit-tests-netstandard16.csproj", configuration);
        BuildProject("src/NUnitFramework/tests/nunit.framework.tests-netstandard16.csproj", configuration);
        BuildProject("src/NUnitFramework/nunitlite.tests/nunitlite.tests-netstandard16.csproj", configuration);
        BuildProject("src/NUnitFramework/nunitlite-runner/nunitlite-runner-netstandard16.csproj", configuration);
=======
        BuildProject("src/NUnitFramework/framework/nunit.framework-portable.csproj", configuration);
        BuildProject("src/NUnitFramework/nunitlite/nunitlite-portable.csproj", configuration);
        BuildProject("src/NUnitFramework/mock-assembly/mock-assembly-portable.csproj", configuration);
        BuildProject("src/NUnitFramework/testdata/nunit.testdata-portable.csproj", configuration);
        BuildProject("src/NUnitFramework/slow-tests/slow-nunit-tests-portable.csproj", configuration);
        BuildProject("src/NUnitFramework/tests/nunit.framework.tests-portable.csproj", configuration);
        BuildProject("src/NUnitFramework/nunitlite.tests/nunitlite.tests-portable.csproj", configuration);
        BuildProject("src/NUnitFramework/nunitlite-runner/nunitlite-runner-portable.csproj", configuration);
>>>>>>> d8ef8b8c
    });

//////////////////////////////////////////////////////////////////////
// TEST
//////////////////////////////////////////////////////////////////////

Task("CheckForError")
    .Description("Checks for errors running the test suites")
    .Does(() => CheckForError(ref ErrorDetail));

//////////////////////////////////////////////////////////////////////
// TEST FRAMEWORK
//////////////////////////////////////////////////////////////////////

Task("Test45")
    .Description("Tests the .NET 4.5 version of the framework")
    .IsDependentOn("Build45")
    .OnError(exception => { ErrorDetail.Add(exception.Message); })
    .Does(() =>
    {
        var runtime = "net-4.5";
        var dir = BIN_DIR + runtime + "/";
        RunNUnitTests(dir, FRAMEWORK_TESTS, runtime, ref ErrorDetail);
        RunTest(dir + EXECUTABLE_NUNITLITE_TESTS, dir, runtime, ref ErrorDetail);
    });

Task("Test40")
    .Description("Tests the .NET 4.0 version of the framework")
    .IsDependentOn("Build40")
    .OnError(exception => { ErrorDetail.Add(exception.Message); })
    .Does(() =>
    {
        var runtime = "net-4.0";
        var dir = BIN_DIR + runtime + "/";
        RunNUnitTests(dir, FRAMEWORK_TESTS, runtime, ref ErrorDetail);
        RunTest(dir + EXECUTABLE_NUNITLITE_TESTS, dir, runtime, ref ErrorDetail);
    });

Task("Test35")
    .Description("Tests the .NET 3.5 version of the framework")
    .IsDependentOn("Build35")
    .OnError(exception => { ErrorDetail.Add(exception.Message); })
    .Does(() =>
    {
        var runtime = "net-3.5";
        var dir = BIN_DIR + runtime + "/";
        RunNUnitTests(dir, FRAMEWORK_TESTS, runtime, ref ErrorDetail);
        RunTest(dir + EXECUTABLE_NUNITLITE_TESTS, dir, runtime, ref ErrorDetail);
    });

Task("Test20")
    .Description("Tests the .NET 2.0 version of the framework")
    .IsDependentOn("Build20")
    .OnError(exception => { ErrorDetail.Add(exception.Message); })
    .Does(() =>
    {
        var runtime = "net-2.0";
        var dir = BIN_DIR + runtime + "/";
        RunNUnitTests(dir, FRAMEWORK_TESTS, runtime, ref ErrorDetail);
        RunTest(dir + EXECUTABLE_NUNITLITE_TESTS, dir, runtime, ref ErrorDetail);
    });

Task("TestNetStandard13")
    .Description("Tests the .NET Standard 1.3 version of the framework")
    .WithCriteria(IsRunningOnWindows())
    .IsDependentOn("BuildNetStandard13")
    .OnError(exception => { ErrorDetail.Add(exception.Message); })
    .Does(() =>
    {
        if(!isDotNetCoreInstalled)
        {
            Warning(".NET Standard was not tested because .NET Core SDK is not installed");
            return;
        }
        var runtime = "netstandard13";
        var dir = BIN_DIR + runtime + "/";
        RunDotnetCoreTests(dir + NUNITLITE_RUNNER, dir, FRAMEWORK_TESTS, runtime, ref ErrorDetail);
        RunDotnetCoreTests(dir + EXECUTABLE_NUNITLITE_TESTS, dir, runtime, ref ErrorDetail);
    });

Task("TestNetStandard16")
    .Description("Tests the .NET Standard 1.6 version of the framework")
    .WithCriteria(IsRunningOnWindows())
    .IsDependentOn("BuildNetStandard16")
    .OnError(exception => { ErrorDetail.Add(exception.Message); })
    .Does(() =>
    {
        if(!isDotNetCoreInstalled)
        {
            Warning(".NET Standard was not tested because .NET Core SDK is not installed");
            return;
        }
        var runtime = "netstandard16";
        var dir = BIN_DIR + runtime + "/";
        RunDotnetCoreTests(dir + NUNITLITE_RUNNER, dir, FRAMEWORK_TESTS, runtime, ref ErrorDetail);
        RunDotnetCoreTests(dir + EXECUTABLE_NUNITLITE_TESTS, dir, runtime, ref ErrorDetail);
    });

//////////////////////////////////////////////////////////////////////
// PACKAGE
//////////////////////////////////////////////////////////////////////

var RootFiles = new FilePath[]
{
    "LICENSE.txt",
    "NOTICES.txt",
    "CHANGES.md"
};

// Not all of these are present in every framework
// The Microsoft and System assemblies are part of the BCL
// used by the .NET 4.0 framework. 4.0 tests will not run without them.
// NUnit.System.Linq is only present for the .NET 2.0 build.
var FrameworkFiles = new FilePath[]
{
    "mock-assembly.dll",
    "mock-assembly.exe",
    "nunit.framework.dll",
    "nunit.framework.xml",
    "NUnit.System.Linq.dll",
    "nunit.framework.tests.dll",
    "nunit.testdata.dll",
    "nunitlite.dll",
    "nunitlite.tests.exe",
    "nunitlite.tests.dll",
    "slow-nunit-tests.dll",
    "nunitlite-runner.exe",
    "Microsoft.Threading.Tasks.dll",
    "Microsoft.Threading.Tasks.Extensions.Desktop.dll",
    "Microsoft.Threading.Tasks.Extensions.dll",
    "System.IO.dll",
    "System.Runtime.dll",
    "System.Threading.Tasks.dll"
};

Task("CreateImage")
    .Description("Copies all files into the image directory")
    .Does(() =>
    {
        var currentImageDir = IMAGE_DIR + "NUnit-" + packageVersion + "/";
        var imageBinDir = currentImageDir + "bin/";

        CleanDirectory(currentImageDir);

        CopyFiles(RootFiles, currentImageDir);

        CreateDirectory(imageBinDir);
        Information("Created directory " + imageBinDir);

        foreach (var runtime in AllFrameworks)
        {
            var targetDir = imageBinDir + Directory(runtime);
            var sourceDir = BIN_DIR + Directory(runtime);
            CreateDirectory(targetDir);
            foreach (FilePath file in FrameworkFiles)
            {
                var sourcePath = sourceDir + "/" + file;
                if (FileExists(sourcePath))
                    CopyFileToDirectory(sourcePath, targetDir);
            }
        }
    });

Task("PackageFramework")
    .Description("Creates NuGet packages of the framework")
    .IsDependentOn("CreateImage")
    .Does(() =>
    {
        var currentImageDir = IMAGE_DIR + "NUnit-" + packageVersion + "/";

        CreateDirectory(PACKAGE_DIR);

        NuGetPack("nuget/framework/nunit.nuspec", new NuGetPackSettings()
        {
            Version = packageVersion,
            BasePath = currentImageDir,
            OutputDirectory = PACKAGE_DIR
        });

        NuGetPack("nuget/nunitlite/nunitlite.nuspec", new NuGetPackSettings()
        {
            Version = packageVersion,
            BasePath = currentImageDir,
            OutputDirectory = PACKAGE_DIR
        });
    });

Task("PackageZip")
    .Description("Creates a ZIP file of the framework")
    .IsDependentOn("CreateImage")
    .Does(() =>
    {
        CreateDirectory(PACKAGE_DIR);

        var currentImageDir = IMAGE_DIR + "NUnit-" + packageVersion + "/";

        var zipFiles =
            GetFiles(currentImageDir + "*.*") +
            GetFiles(currentImageDir + "bin/net-2.0/*.*") +
            GetFiles(currentImageDir + "bin/net-3.5/*.*") +
            GetFiles(currentImageDir + "bin/net-4.0/*.*") +
            GetFiles(currentImageDir + "bin/net-4.5/*.*") +
            GetFiles(currentImageDir + "bin/netstandard13/*.*") +
            GetFiles(currentImageDir + "bin/netstandard16/*.*");
        Zip(currentImageDir, File(ZIP_PACKAGE), zipFiles);
    });

//////////////////////////////////////////////////////////////////////
// UPLOAD ARTIFACTS
//////////////////////////////////////////////////////////////////////

Task("UploadArtifacts")
    .Description("Uploads artifacts to AppVeyor")
    .IsDependentOn("Package")
    .Does(() =>
    {
        UploadArtifacts(PACKAGE_DIR, "*.nupkg");
        UploadArtifacts(PACKAGE_DIR, "*.zip");
    });

//////////////////////////////////////////////////////////////////////
// SETUP AND TEARDOWN TASKS
//////////////////////////////////////////////////////////////////////

Teardown(context => CheckForError(ref ErrorDetail));

//////////////////////////////////////////////////////////////////////
// HELPER METHODS - GENERAL
//////////////////////////////////////////////////////////////////////

bool CheckIfDotNetCoreInstalled()
{
    try
    {
        Information("Checking if .NET Core SDK is installed");
        StartProcess("dotnet", new ProcessSettings
        {
            Arguments = "--version"
        });
    }
    catch(Exception)
    {
        Warning(".NET Core SDK is not installed. It can be installed from https://www.microsoft.com/net/core");
        return false;
    }
    return true;
}

void RunGitCommand(string arguments)
{
    StartProcess("git", new ProcessSettings()
    {
        Arguments = arguments
    });
}

void UploadArtifacts(string packageDir, string searchPattern)
{
    foreach(var zip in System.IO.Directory.GetFiles(packageDir, searchPattern))
        AppVeyor.UploadArtifact(zip);
}

void CheckForError(ref List<string> errorDetail)
{
    if(errorDetail.Count != 0)
    {
        var copyError = new List<string>();
        copyError = errorDetail.Select(s => s).ToList();
        errorDetail.Clear();
        throw new Exception("One or more unit tests failed, breaking the build.\n"
                              + copyError.Aggregate((x,y) => x + "\n" + y));
    }
}

//////////////////////////////////////////////////////////////////////
// HELPER METHODS - BUILD
//////////////////////////////////////////////////////////////////////

void BuildProject(string projectPath, string configuration)
{
    DotNetBuild(projectPath, settings =>
        settings.SetConfiguration(configuration)
        .SetVerbosity(Verbosity.Minimal)
        .WithTarget("Build")
        .WithProperty("NodeReuse", "false")
		.WithProperty("Platform", "AnyCPU"));
}

//////////////////////////////////////////////////////////////////////
// HELPER METHODS - TEST
//////////////////////////////////////////////////////////////////////

void RunNUnitTests(DirectoryPath workingDir, string testAssembly, string framework, ref List<string> errorDetail)
{
    try
    {
        var path = workingDir.CombineWithFilePath(new FilePath(testAssembly));
        var settings = new NUnit3Settings();
        if(!IsRunningOnWindows())
            settings.Process = NUnit3ProcessOption.InProcess;
        NUnit3(path.ToString(), settings);
    }
    catch(CakeException ce)
    {
        errorDetail.Add(string.Format("{0}: {1}", framework, ce.Message));
    }
}

void RunTest(FilePath exePath, DirectoryPath workingDir, string framework, ref List<string> errorDetail)
{
    RunTest(exePath, workingDir, null, framework, ref errorDetail);
}

void RunTest(FilePath exePath, DirectoryPath workingDir, string arguments, string framework, ref List<string> errorDetail)
{
    int rc = StartProcess(
        MakeAbsolute(exePath),
        new ProcessSettings()
        {
            Arguments = arguments,
            WorkingDirectory = workingDir
        });

    if (rc > 0)
        errorDetail.Add(string.Format("{0}: {1} tests failed", framework, rc));
    else if (rc < 0)
        errorDetail.Add(string.Format("{0} returned rc = {1}", exePath, rc));
}

void RunDotnetCoreTests(FilePath exePath, DirectoryPath workingDir, string framework, ref List<string> errorDetail)
{
    RunDotnetCoreTests(exePath, workingDir, null, framework, ref errorDetail);
}

void RunDotnetCoreTests(FilePath exePath, DirectoryPath workingDir, string arguments, string framework, ref List<string> errorDetail)
{
    int rc = StartProcess(
        "dotnet",
        new ProcessSettings()
        {
            Arguments = exePath + " " + arguments,
            WorkingDirectory = workingDir
        });

    if (rc > 0)
        errorDetail.Add(string.Format("{0}: {1} tests failed", framework, rc));
    else if (rc < 0)
        errorDetail.Add(string.Format("{0} returned rc = {1}", exePath, rc));
}

//////////////////////////////////////////////////////////////////////
// TASK TARGETS
//////////////////////////////////////////////////////////////////////

Task("Rebuild")
    .Description("Rebuilds all versions of the framework")
    .IsDependentOn("Clean")
    .IsDependentOn("Build");

Task("Build")
    .Description("Builds all versions of the framework")
    .IsDependentOn("InitializeBuild")
    .IsDependentOn("Build45")
    .IsDependentOn("Build40")
    .IsDependentOn("Build35")
    .IsDependentOn("Build20")
// NOTE: The following tasks use Criteria and will be skipped on Linux
    .IsDependentOn("BuildNetStandard13")
    .IsDependentOn("BuildNetStandard16");

Task("Test")
    .Description("Builds and tests all versions of the framework")
    .IsDependentOn("Build")
    .IsDependentOn("Test45")
    .IsDependentOn("Test40")
    .IsDependentOn("Test35")
    .IsDependentOn("Test20")
// NOTE: The following tasks use Criteria and will be skipped on Linux
    .IsDependentOn("TestNetStandard13")
    .IsDependentOn("TestNetStandard16");

Task("Package")
    .Description("Packages all versions of the framework")
    .IsDependentOn("CheckForError")
    .IsDependentOn("PackageFramework")
    .IsDependentOn("PackageZip");

Task("Appveyor")
    .Description("Builds, tests and packages on AppVeyor")
    .IsDependentOn("Build")
    .IsDependentOn("Test")
    .IsDependentOn("Package")
    .IsDependentOn("UploadArtifacts");

Task("Travis")
    .Description("Builds and tests on Travis")
    .IsDependentOn("Build")
    .IsDependentOn("Test");

Task("Default")
    .Description("Builds all versions of the framework")
    .IsDependentOn("Build");

//////////////////////////////////////////////////////////////////////
// EXECUTION
//////////////////////////////////////////////////////////////////////

RunTarget(target);<|MERGE_RESOLUTION|>--- conflicted
+++ resolved
@@ -144,15 +144,6 @@
             {
                 PackagesDirectory = "./packages/",
                 Source = PACKAGE_SOURCE
-            });
-        }
-
-        if(isDotNetCoreInstalled)
-        {
-            Information("Restoring .NET Core packages");
-            StartProcess("dotnet", new ProcessSettings
-            {
-                Arguments = "restore"
             });
         }
     });
@@ -242,7 +233,6 @@
     .WithCriteria(IsRunningOnWindows())
     .Does(() =>
     {
-<<<<<<< HEAD
         if(!isDotNetCoreInstalled)
         {
             Warning(".NET Standard 1.6 was not built because .NET Core SDK is not installed");
@@ -256,16 +246,6 @@
         BuildProject("src/NUnitFramework/tests/nunit.framework.tests-netstandard16.csproj", configuration);
         BuildProject("src/NUnitFramework/nunitlite.tests/nunitlite.tests-netstandard16.csproj", configuration);
         BuildProject("src/NUnitFramework/nunitlite-runner/nunitlite-runner-netstandard16.csproj", configuration);
-=======
-        BuildProject("src/NUnitFramework/framework/nunit.framework-portable.csproj", configuration);
-        BuildProject("src/NUnitFramework/nunitlite/nunitlite-portable.csproj", configuration);
-        BuildProject("src/NUnitFramework/mock-assembly/mock-assembly-portable.csproj", configuration);
-        BuildProject("src/NUnitFramework/testdata/nunit.testdata-portable.csproj", configuration);
-        BuildProject("src/NUnitFramework/slow-tests/slow-nunit-tests-portable.csproj", configuration);
-        BuildProject("src/NUnitFramework/tests/nunit.framework.tests-portable.csproj", configuration);
-        BuildProject("src/NUnitFramework/nunitlite.tests/nunitlite.tests-portable.csproj", configuration);
-        BuildProject("src/NUnitFramework/nunitlite-runner/nunitlite-runner-portable.csproj", configuration);
->>>>>>> d8ef8b8c
     });
 
 //////////////////////////////////////////////////////////////////////
